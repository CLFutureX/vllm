# SPDX-License-Identifier: Apache-2.0
# SPDX-FileCopyrightText: Copyright contributors to the vLLM project

from __future__ import annotations

import itertools
import time
from collections import defaultdict
from collections.abc import Iterable
from typing import Any, Optional, Union

from vllm.config import VllmConfig
from vllm.distributed.kv_events import EventPublisherFactory, KVEventBatch
from vllm.distributed.kv_transfer.kv_connector.factory import (
    KVConnectorFactory)
from vllm.distributed.kv_transfer.kv_connector.v1 import (KVConnectorBase_V1,
                                                          KVConnectorRole)
from vllm.logger import init_logger
from vllm.multimodal import MULTIMODAL_REGISTRY, MultiModalRegistry
from vllm.v1.core.encoder_cache_manager import (EncoderCacheManager,
                                                compute_encoder_budget)
from vllm.v1.core.kv_cache_manager import KVCacheManager
from vllm.v1.core.sched.interface import SchedulerInterface
from vllm.v1.core.sched.output import (CachedRequestData, NewRequestData,
                                       SchedulerOutput)
from vllm.v1.core.sched.request_queue import (SchedulingPolicy,
                                              create_request_queue)
from vllm.v1.core.sched.utils import check_stop
from vllm.v1.engine import (EngineCoreEventType, EngineCoreOutput,
                            EngineCoreOutputs)
from vllm.v1.kv_cache_interface import KVCacheConfig
from vllm.v1.metrics.stats import SchedulerStats
from vllm.v1.outputs import ModelRunnerOutput
from vllm.v1.request import Request, RequestStatus
from vllm.v1.spec_decode.metrics import SpecDecodingStats
from vllm.v1.structured_output import StructuredOutputManager

logger = init_logger(__name__)


class Scheduler(SchedulerInterface):

    def __init__(
        self,
        vllm_config: VllmConfig,
        kv_cache_config: KVCacheConfig,
        structured_output_manager: StructuredOutputManager,
        mm_registry: MultiModalRegistry = MULTIMODAL_REGISTRY,
        include_finished_set: bool = False,
        log_stats: bool = False,
    ) -> None:
        self.vllm_config = vllm_config
        self.scheduler_config = vllm_config.scheduler_config
        self.cache_config = vllm_config.cache_config
        self.lora_config = vllm_config.lora_config
        self.kv_cache_config = kv_cache_config
        self.kv_events_config = vllm_config.kv_events_config
        self.parallel_config = vllm_config.parallel_config
        self.log_stats = log_stats
        self.structured_output_manager = structured_output_manager

        # include_finished_set controls whether a separate set of finished
        # request ids should be included in the EngineCoreOutputs returned
        # by update_from_outputs(). This is currently used in the multi-engine
        # case to track request lifetimes efficiently.
        self.finished_req_ids_dict: Optional[dict[int, set[str]]] = (
            defaultdict(set) if include_finished_set else None)

        # Scheduling constraints.
        self.max_num_running_reqs = self.scheduler_config.max_num_seqs
        self.max_num_scheduled_tokens = \
            self.scheduler_config.max_num_batched_tokens
        self.max_model_len = self.scheduler_config.max_model_len
        self.enable_kv_cache_events = (
            self.kv_events_config is not None
            and self.kv_events_config.enable_kv_cache_events)

        # Create KVConnector for the Scheduler. Note that each Worker
        # will have a corresponding KVConnector with Role=WORKER.
        # KV Connector pushes/pull of remote KVs for P/D and offloading.
        self.connector = None
        if self.vllm_config.kv_transfer_config is not None:
            assert len(self.kv_cache_config.kv_cache_groups) == 1, (
                "Multiple KV cache groups are not currently supported "
                "with KV connectors")
            self.connector = KVConnectorFactory.create_connector_v1(
                config=self.vllm_config, role=KVConnectorRole.SCHEDULER)

        self.kv_event_publisher = EventPublisherFactory.create(
            self.kv_events_config,
            self.parallel_config.data_parallel_rank,
        )

        num_gpu_blocks = self.cache_config.num_gpu_blocks
        assert num_gpu_blocks is not None and num_gpu_blocks > 0

        self.block_size = self.cache_config.block_size

        # req_id -> Request
        self.requests: dict[str, Request] = {}
        # Scheduling policy
        if self.scheduler_config.policy == "priority":
            self.policy = SchedulingPolicy.PRIORITY
        elif self.scheduler_config.policy == "fcfs":
            self.policy = SchedulingPolicy.FCFS
        else:
            raise ValueError(
                f"Unknown scheduling policy: {self.scheduler_config.policy}")
        # Priority queues for requests.
        self.waiting = create_request_queue(self.policy)
        self.running: list[Request] = []

        # The request IDs that are finished in between the previous and the
        # current steps. This is used to notify the workers about the finished
        # requests so that they can free the cached states for those requests.
        # This is flushed at the end of each scheduling step.
        self.finished_req_ids: set[str] = set()

        # KV Connector: requests in process of async KV loading or recving
        self.finished_recving_kv_req_ids: set[str] = set()

        # Encoder-related.
        # Calculate encoder cache size if applicable
        # NOTE: For now we use the same budget for both compute and space.
        # This can be changed when we make encoder cache for embedding caching
        # across requests.
        encoder_compute_budget, encoder_cache_size = compute_encoder_budget(
            model_config=vllm_config.model_config,
            scheduler_config=vllm_config.scheduler_config,
            mm_registry=mm_registry,
        )

        # NOTE(woosuk): Here, "encoder" includes the vision encoder (and
        # projector if needed). Currently, we assume that the encoder also
        # has the Transformer architecture (e.g., ViT).
        self.max_num_encoder_input_tokens = encoder_compute_budget
        # NOTE: For the models without encoder (e.g., text-only models),
        # the encoder cache will not be initialized because cache size is 0
        # for these models.
        self.encoder_cache_manager = EncoderCacheManager(
            cache_size=encoder_cache_size)

        speculative_config = vllm_config.speculative_config

        self.use_eagle = False
        self.num_spec_tokens = self.num_lookahead_tokens = 0
        if speculative_config:
            self.num_spec_tokens = speculative_config.num_speculative_tokens
            if speculative_config.use_eagle():
                self.use_eagle = True
                self.num_lookahead_tokens = self.num_spec_tokens

        # Create the KV cache manager.
        self.kv_cache_manager = KVCacheManager(
            kv_cache_config=kv_cache_config,
            max_model_len=self.max_model_len,
            enable_caching=self.cache_config.enable_prefix_caching,
            caching_hash_algo=self.cache_config.prefix_caching_hash_algo,
            use_eagle=self.use_eagle,
            log_stats=self.log_stats,
            enable_kv_cache_events=self.enable_kv_cache_events,
        )
        self.use_pp = self.parallel_config.pipeline_parallel_size > 1

    def schedule(self) -> SchedulerOutput:
        # NOTE(woosuk) on the scheduling algorithm:
        # There's no "decoding phase" nor "prefill phase" in the scheduler.
        # Each request just has the num_computed_tokens and
        # 包含推测 生成的总tok
        # num_tokens_with_spec. num_tokens_with_spec =
        # len(prompt_token_ids) + len(output_token_ids) + len(spec_token_ids).
        # At each step, the scheduler tries to assign tokens to the requests
        # so that each request's num_computed_tokens can catch up its
        # num_tokens_with_spec. This is general enough to cover
        # chunked prefills, prefix caching, speculative decoding,
        # and the "jump decoding" optimization in the future.
        # 存放新的-首次被调度的请求
        scheduled_new_reqs: list[Request] = []
        # 存放被暂停后恢复执行的请求-从preempted_reqs中恢复执行的请求，可能会再次因为内存不足而被暂停
        scheduled_resumed_reqs: list[Request] = []
        # 存放正在执行推理的请求，优先处理此列表中的请求
        scheduled_running_reqs: list[Request] = []
        # 存储被抢占资源的请求，系统资源不足时，低优先级或长时间运行的请求会被放入此列表
        preempted_reqs: list[Request] = []

        # NOTE: structured_output_request_ids maps
        # a request's (request that uses structured output)
        # request_id to the running request index.
        # This will helps us determine to slice the grammar bitmask
        # and only applies valid mask for requests that
        # uses structured decoding. 
        # 结构化输出列表，req_id, 到scheduled_running_reqs的下标映射
        structured_output_request_ids: dict[str, int] = {}
        # req_id 到 分片的kvblock的id
        req_to_new_block_ids: dict[str, tuple[list[int], ...]] = {}
        # 每个请求已调度的令牌数量
        num_scheduled_tokens: dict[str, int] = {}
        # 令牌调度的资源上限
        token_budget = self.max_num_scheduled_tokens
        # Encoder-related.
        # 编码器的输入ID
        scheduled_encoder_inputs: dict[str, list[int]] = {}
        encoder_budget = self.max_num_encoder_input_tokens
        # Spec decode-related.
        # 每个req的推测解码令牌
        scheduled_spec_decode_tokens: dict[str, list[int]] = {}

        # For logging.
        scheduled_timestamp = time.monotonic()
        # 基于资源进行决策 - 仅最大可能利用资源
        # First, schedule the RUNNING requests.
        # 1 首先调度 运行中的 请求
        req_index = 0 
        while req_index < len(self.running) and token_budget > 0:
            # 从左到右遍历running队列的请求
            request = self.running[req_index]
<<<<<<< HEAD
            # 计算每个请求剩余需要的token空间
            num_new_tokens = (request.num_tokens_with_spec -
=======

            num_new_tokens = (request.num_tokens_with_spec +
                              request.num_output_placeholders -
>>>>>>> 1bf65138
                              request.num_computed_tokens)
            if (0 < self.scheduler_config.long_prefill_token_threshold <
                    num_new_tokens):
                num_new_tokens = (
                    self.scheduler_config.long_prefill_token_threshold) 
            num_new_tokens = min(num_new_tokens, token_budget)

            # Make sure the input position does not exceed the max model len.
            # This is necessary when using spec decoding.
            # 不能超过模型的长度限制
            num_new_tokens = min(
                num_new_tokens,
                self.max_model_len - 1 - request.num_computed_tokens)

            # Schedule encoder inputs.
            encoder_inputs_to_schedule = None
            new_encoder_budget = encoder_budget
            if request.has_encoder_inputs:
                (encoder_inputs_to_schedule, num_new_tokens,
                 new_encoder_budget) = self._try_schedule_encoder_inputs(
                     request, request.num_computed_tokens, num_new_tokens,
                     encoder_budget)

            if num_new_tokens == 0:
                # The request cannot be scheduled because one of the following
                # reasons:
                # 1. No new tokens to schedule. This may happen when
                #    (1) PP>1 and we have already scheduled all prompt tokens
                #    but they are not finished yet.
                #    (2) Async scheduling and the request has reached to either
                #    its max_total_tokens or max_model_len.
                # 2. The encoder budget is exhausted.
                # 3. The encoder cache is exhausted.
                # NOTE(woosuk): Here, by doing `continue` instead of `break`,
                # we do not strictly follow the FCFS scheduling policy and
                # allow the lower-priority requests to be scheduled.
                req_index += 1
                continue
<<<<<<< HEAD
            # 计算推测解码的token数： 减去原始的token数就等于 
            # num_tokens 代表当前这个req已经生成的token（prompt， 已生成的输出，以及推测的令牌）
            # 使用新分配的tokens + 已经计算的 - 所有的，就代表需要 推测解码中需要生成的草稿tokens了
            num_draft_tokens = max(
                num_new_tokens + request.num_computed_tokens -
                request.num_tokens, 0)
            # 分配资源- 在调度时才进行分配资源是正确的
=======

>>>>>>> 1bf65138
            while True:
                new_blocks = self.kv_cache_manager.allocate_slots(
                    request,
                    num_new_tokens,
                    num_lookahead_tokens=self.num_lookahead_tokens)
                # 分配blocks失败时，根据抢占策略进行抢占
                if new_blocks is None: 
                    # The request cannot be scheduled.
                    # Preempt the lowest-priority request.
                    if self.policy == SchedulingPolicy.PRIORITY:
                        preempted_req = max(
                            self.running[req_index:],
                            key=lambda r: (r.priority, r.arrival_time),
                        ) 
                    else:
                        preempted_req = self.running[-1]

                    if preempted_req == request:
                        can_schedule = False
                        break
                    self.running.remove(preempted_req)
                    scheduled_running_reqs.remove(preempted_req)
                    # 筛选之后，进行释放 - 会不会存在，释放之后，还不够的情况
                    self.kv_cache_manager.free(preempted_req)
                    preempted_req.status = RequestStatus.PREEMPTED
                    preempted_req.num_computed_tokens = 0
                    if self.log_stats:
                        preempted_req.record_event(
                            EngineCoreEventType.PREEMPTED, scheduled_timestamp)

                    self.waiting.prepend_request(preempted_req)
                    preempted_reqs.append(preempted_req)
                    if preempted_req == request:
                        # 如果当前的请求已经是优先级最低了，那么就中断抢占， - 反之如果
                        # 将自己淘汰了的话，此时可能才会有空间给其他人调度。
                        # 这里是不是应该提前判断，如果是自己的话，则不进行抢占，显然会更好。
                        # No more request to preempt.
                        can_schedule = False
                        break
                else:
                    # The request can be scheduled.
                    can_schedule = True
                    break
            # 退出当前for循环 
            if not can_schedule:
                break
            assert new_blocks is not None

            # Schedule the request. - 后面会被抢占
            # 这个里面的可能会被抢占。
            scheduled_running_reqs.append(request)
            if request.use_structured_output:
                # PERF: in case of chunked prefill,
                # request might not include any new tokens.
                # Therefore, we might introduce some additional
                # cycle to fill in the bitmask, which could be a big no-op.
                structured_output_request_ids[request.request_id] = req_index
            req_to_new_block_ids[request.request_id] = (
                new_blocks.get_block_ids())
            num_scheduled_tokens[request.request_id] = num_new_tokens
            token_budget -= num_new_tokens
            req_index += 1

            # Speculative decode related.
            if request.spec_token_ids:
                num_scheduled_spec_tokens = (num_new_tokens +
                                             request.num_computed_tokens -
                                             request.num_tokens)
                if num_scheduled_spec_tokens > 0:
                    # Trim spec_token_ids list to num_scheduled_spec_tokens. 删除指定范围的数据
                    # 仅截取当前需要预测生成的token数
                    del request.spec_token_ids[num_scheduled_spec_tokens:]
                    scheduled_spec_decode_tokens[request.request_id] = (
                        request.spec_token_ids)

            # Encoder-related.
            if encoder_inputs_to_schedule:
                scheduled_encoder_inputs[request.request_id] = (
                    encoder_inputs_to_schedule)
                # Allocate the encoder cache.
                for i in encoder_inputs_to_schedule:
                    self.encoder_cache_manager.allocate(request, i)
                encoder_budget = new_encoder_budget

        # Record the LoRAs in scheduled_running_reqs
        scheduled_loras: set[int] = set()
        if self.lora_config:
            scheduled_loras = set(
                req.lora_request.lora_int_id for req in scheduled_running_reqs
                if req.lora_request and req.lora_request.lora_int_id > 0)
            assert len(scheduled_loras) <= self.lora_config.max_loras

        # Use a temporary RequestQueue to collect requests that need to be
        # skipped and put back at the head of the waiting queue later
        skipped_waiting_requests = create_request_queue(self.policy)

        # Next, schedule the WAITING requests.
        # 调度等待中的请求
        if not preempted_reqs:
            while self.waiting and token_budget > 0:
                if len(self.running) == self.max_num_running_reqs:
                    break

                request = self.waiting.peek_request()

                # KVTransfer: skip request if still waiting for remote kvs.
                if request.status == RequestStatus.WAITING_FOR_REMOTE_KVS:
                    is_ready = self._update_waiting_for_remote_kv(request)
                    if is_ready:
                        request.status = RequestStatus.WAITING
                    else:
                        logger.debug(
                            "%s is still in WAITING_FOR_REMOTE_KVS state.",
                            request.request_id)
                        self.waiting.pop_request()
                        skipped_waiting_requests.prepend_request(request)
                        continue

                # Skip request if the structured output request is still waiting
                # for FSM compilation.
                if request.status == RequestStatus.WAITING_FOR_FSM:
                    structured_output_req = request.structured_output_request
                    if structured_output_req and structured_output_req.grammar:
                        request.status = RequestStatus.WAITING
                    else:
                        self.waiting.pop_request()
                        skipped_waiting_requests.prepend_request(request)
                        continue

                # Check that adding the request still respects the max_loras
                # constraint.
                if (self.lora_config and request.lora_request and
                    (len(scheduled_loras) == self.lora_config.max_loras and
                     request.lora_request.lora_int_id not in scheduled_loras)):
                    # Scheduling would exceed max_loras, skip.
                    self.waiting.pop_request()
                    skipped_waiting_requests.prepend_request(request)
                    continue

                num_external_computed_tokens = 0
                load_kv_async = False

                # Get already-cached tokens.
                # 获取本地已缓存计算过的token--- 因为waiting队列中的请求，可能来自running
                if request.num_computed_tokens == 0:
                    # Get locally-cached tokens. 获取本地缓存的tokens
                    new_computed_blocks, num_new_local_computed_tokens = \
                        self.kv_cache_manager.get_computed_blocks(
                            request)

                    # Get externally-cached tokens if using a KVConnector.
                    if self.connector is not None: # 获取外部缓存的token，如果分布式场景下。
                        num_external_computed_tokens, load_kv_async = (
                            self.connector.get_num_new_matched_tokens(
                                request, num_new_local_computed_tokens))

                    # Total computed tokens (local + external). 计算出所有已经计算的token
                    num_computed_tokens = (num_new_local_computed_tokens +
                                           num_external_computed_tokens)
                # KVTransfer: WAITING reqs have num_computed_tokens > 0
                # after async KV recvs are completed.
                else:
                    new_computed_blocks = (
                        self.kv_cache_manager.create_empty_block_list())
                    num_new_local_computed_tokens = 0
                    num_computed_tokens = request.num_computed_tokens

                encoder_inputs_to_schedule = None
                new_encoder_budget = encoder_budget

                # KVTransfer: loading remote KV, do not allocate for new work.
                if load_kv_async:
                    assert num_external_computed_tokens > 0
                    num_new_tokens = 0
                # Number of tokens to be scheduled.
                else:
                    # We use `request.num_tokens` instead of
                    # `request.num_prompt_tokens` to consider the resumed
                    # requests, which have output tokens.
                    # 计算需要调度的token
                    num_new_tokens = request.num_tokens - num_computed_tokens
                    if (0 < self.scheduler_config.long_prefill_token_threshold
                            < num_new_tokens):
                        num_new_tokens = (
                            self.scheduler_config.long_prefill_token_threshold)

                    # chunked prefill has to be enabled explicitly to allow
                    # pooling requests to be chunked
                    if not self.scheduler_config.chunked_prefill_enabled and \
                        num_new_tokens > token_budget:
                        self.waiting.pop_request()
                        skipped_waiting_requests.prepend_request(request)
                        continue
                    # 获取真正需要被调度的token数
                    num_new_tokens = min(num_new_tokens, token_budget)
                    assert num_new_tokens > 0

                    # Schedule encoder inputs.
                    if request.has_encoder_inputs:
                        (encoder_inputs_to_schedule, num_new_tokens,
                         new_encoder_budget
                         ) = self._try_schedule_encoder_inputs(
                             request, num_computed_tokens, num_new_tokens,
                             encoder_budget)
                        if num_new_tokens == 0:
                            # The request cannot be scheduled.
                            break
                # 分配kv，缓存块
                new_blocks = self.kv_cache_manager.allocate_slots(
                    request,
                    num_new_tokens + num_external_computed_tokens,
                    num_new_local_computed_tokens,
                    new_computed_blocks,
                    num_lookahead_tokens=self.num_lookahead_tokens,
                    delay_cache_blocks=load_kv_async,
                )
                if new_blocks is None:
                    # The request cannot be scheduled.
                    break

                # KVTransfer: the connector uses this info to determine
                # if a load is needed. Note that
                # This information is used to determine if a load is
                # needed for this request.
                if self.connector is not None:
                    self.connector.update_state_after_alloc(
                        request,
                        new_computed_blocks + new_blocks,
                        num_external_computed_tokens,
                    )

                # Request was already popped from self.waiting
                # unless it was re-added above due to new_blocks being None.
                request = self.waiting.pop_request()
                if load_kv_async:
                    # If loading async, allocate memory and put request
                    # into the WAITING_FOR_REMOTE_KV state.
                    skipped_waiting_requests.prepend_request(request)
                    request.status = RequestStatus.WAITING_FOR_REMOTE_KVS
                    continue

                if request.use_structured_output:
                    structured_output_request_ids[request.request_id] = (
                        req_index)
                req_index += 1
                self.running.append(request)
                if self.log_stats:
                    request.record_event(EngineCoreEventType.SCHEDULED,
                                         scheduled_timestamp)
                if request.status == RequestStatus.WAITING:
                    scheduled_new_reqs.append(request)
                elif request.status == RequestStatus.PREEMPTED:
                    scheduled_resumed_reqs.append(request)
                else:
                    raise RuntimeError(
                        f"Invalid request status: {request.status}")

                if self.lora_config and request.lora_request:
                    scheduled_loras.add(request.lora_request.lora_int_id)
                # 记录请求-block的对应关系 
                req_to_new_block_ids[request.request_id] = (
                    self.kv_cache_manager.get_block_ids(request.request_id))
                # 当前req需要调度的token数
                num_scheduled_tokens[request.request_id] = num_new_tokens
                token_budget -= num_new_tokens
                request.status = RequestStatus.RUNNING
                request.num_computed_tokens = num_computed_tokens
                # Count the number of prefix cached tokens.
                if request.num_cached_tokens < 0:
                    request.num_cached_tokens = num_computed_tokens
                # Encoder-related.
                if encoder_inputs_to_schedule:
                    scheduled_encoder_inputs[request.request_id] = (
                        encoder_inputs_to_schedule)
                    # Allocate the encoder cache.
                    for i in encoder_inputs_to_schedule:
                        self.encoder_cache_manager.allocate(request, i)
                    encoder_budget = new_encoder_budget

        # Put back any skipped requests at the head of the waiting queue
        if skipped_waiting_requests:
            self.waiting.prepend_requests(skipped_waiting_requests)

        # Check if the scheduling constraints are satisfied.
        total_num_scheduled_tokens = sum(num_scheduled_tokens.values())
        assert total_num_scheduled_tokens <= self.max_num_scheduled_tokens
        assert token_budget >= 0
        assert len(self.running) <= self.max_num_running_reqs
        # Since some requests in the RUNNING queue may not be scheduled in
        # this step, the total number of scheduled requests can be smaller than
        # len(self.running).
        assert (len(scheduled_new_reqs) + len(scheduled_resumed_reqs) +
                len(scheduled_running_reqs) <= len(self.running))

        # Get the longest common prefix among all requests in the running queue.
        # This can be potentially used for cascade attention.
        num_common_prefix_blocks = [0] * len(
            self.kv_cache_config.kv_cache_groups)
        if self.running:
            any_request = self.running[0]
            num_common_prefix_blocks = (
                self.kv_cache_manager.get_num_common_prefix_blocks(
                    any_request, len(self.running)))

        grammar_bitmask = self.structured_output_manager.grammar_bitmask(
            self.requests,
            structured_output_request_ids,
            scheduled_spec_decode_tokens,
        )
        # Construct the scheduler output.
        new_reqs_data = [
            NewRequestData.from_request(req,
                                        req_to_new_block_ids[req.request_id])
            for req in scheduled_new_reqs
        ]
        cached_reqs_data = self._make_cached_request_data(
            scheduled_running_reqs,
            scheduled_resumed_reqs,
            num_scheduled_tokens,
            scheduled_spec_decode_tokens,
            req_to_new_block_ids,
        )
        scheduler_output = SchedulerOutput(
            scheduled_new_reqs=new_reqs_data,
            scheduled_cached_reqs=cached_reqs_data,
            num_scheduled_tokens=num_scheduled_tokens,
            total_num_scheduled_tokens=total_num_scheduled_tokens,
            scheduled_spec_decode_tokens=scheduled_spec_decode_tokens,
            scheduled_encoder_inputs=scheduled_encoder_inputs,
            num_common_prefix_blocks=num_common_prefix_blocks,
            # finished_req_ids is an existing state in the scheduler,
            # instead of being newly scheduled in this step.
            # It contains the request IDs that are finished in between
            # the previous and the current steps.
            finished_req_ids=self.finished_req_ids,
            free_encoder_input_ids=self.encoder_cache_manager.get_freed_ids(),
            structured_output_request_ids=structured_output_request_ids,
            grammar_bitmask=grammar_bitmask,
        )

        # NOTE(Kuntai): this function is designed for multiple purposes:
        # 1. Plan the KV cache store
        # 2. Wrap up all the KV cache load / save ops into an opaque object
        # 3. Clear the internal states of the connector
        if self.connector is not None:
            meta = self.connector.build_connector_meta(scheduler_output)
            scheduler_output.kv_connector_metadata = meta

        events = self.kv_cache_manager.take_events()
        if events:
            batch = KVEventBatch(ts=time.time(), events=events)
            self.kv_event_publisher.publish(batch)

        self._update_after_schedule(scheduler_output)
        return scheduler_output

    def _update_after_schedule(
        self,
        scheduler_output: SchedulerOutput,
    ) -> None:
        # Advance the number of computed tokens for the request AFTER
        # the request is scheduled.
        # 1. The scheduler_output of the current step has to include the
        #    original number of scheduled tokens to determine input IDs.
        # 2. Advance the number of computed tokens here allowing us to
        #    schedule the prefill request again immediately in the next
        #    scheduling step.
        # 3. If some tokens (e.g. spec tokens) are rejected later, the number of
        #    computed tokens will be adjusted in update_from_output.
        num_scheduled_tokens = scheduler_output.num_scheduled_tokens
        for req_id, num_scheduled_token in num_scheduled_tokens.items():
            request = self.requests[req_id]
            request.num_computed_tokens += num_scheduled_token

            # NOTE: _free_encoder_inputs relies on num_computed_tokens, which
            # may be updated again in _update_from_output for speculative
            # decoding. However, it is safe to call the method here because
            # encoder inputs are always part of the prompt, not the output,
            # and thus are unaffected by speculative decoding.
            if request.has_encoder_inputs:
                self._free_encoder_inputs(request)

        # Clear the finished request IDs.
        # NOTE: We shouldn't do self.finished_req_ids.clear() here because
        # it will also affect the scheduler output.
        self.finished_req_ids = set()

    def _make_cached_request_data(
        self,
        running_reqs: list[Request],
        resumed_reqs: list[Request],
        num_scheduled_tokens: dict[str, int],
        spec_decode_tokens: dict[str, list[int]],
        req_to_new_block_ids: dict[str, tuple[list[int], ...]],
    ) -> CachedRequestData:
        req_ids: list[str] = []
        new_token_ids: list[list[int]] = []
        new_block_ids: list[tuple[list[int], ...]] = []
        num_computed_tokens: list[int] = []

        use_connector = self.connector is not None
        for req in itertools.chain(running_reqs, resumed_reqs):
            req_id = req.request_id
            req_ids.append(req_id)
            num_tokens = (num_scheduled_tokens[req_id] -
                          len(spec_decode_tokens.get(req_id, ())))
            if self.use_pp:
                # When using PP, the scheduler sends the sampled tokens back,
                # because there's no direct communication between the first-
                # stage worker and the last-stage worker. Otherwise, we don't
                # need to send the sampled tokens back because the model runner
                # will cache them.
                token_ids = req.all_token_ids[req.num_computed_tokens:req.
                                              num_computed_tokens + num_tokens]
                new_token_ids.append(token_ids)
            elif use_connector:
                # When using a KVConnector, we add a placeholder to avoid index
                # out of bounds errors. TODO: Remove this once the KVConnector
                # is updated to handle token IDs properly.
                new_token_ids.append([])
            new_block_ids.append(req_to_new_block_ids[req_id])
            num_computed_tokens.append(req.num_computed_tokens)
        # Because resumed_reqs is usually empty, it is more efficient to do
        # in-place appending so that we don't need to allocate a new list.
        resumed_from_preemption = [False] * len(running_reqs)
        resumed_from_preemption += [True] * len(resumed_reqs)

        return CachedRequestData(
            req_ids=req_ids,
            resumed_from_preemption=resumed_from_preemption,
            new_token_ids=new_token_ids,
            new_block_ids=new_block_ids,
            num_computed_tokens=num_computed_tokens,
        )

    def _try_schedule_encoder_inputs(
        self,
        request: Request,
        num_computed_tokens: int,
        num_new_tokens: int,
        encoder_budget: int,
    ) -> tuple[list[int], int, int]:
        """
        Determine which encoder inputs need to be scheduled in the current step,
        and update `num_new_tokens` and encoder token budget accordingly.

        An encoder input will be scheduled if:
        - Its output tokens overlap with the range of tokens being computed
        in this step, i.e.,
        [num_computed_tokens, num_computed_tokens + num_new_tokens).
        - It is not already computed and stored in the encoder cache.
        - There is sufficient encoder token budget to process it.
        - The encoder cache has space to store it.

        If an encoder input cannot be scheduled due to cache or budget
        limitations, the method adjusts `num_new_tokens` to schedule only the
        decoder tokens up to just before the unschedulable encoder input.

        Note that num_computed_tokens includes both locally cached
        blocks and externally cached blocks (via KVConnector).
        """
        if num_new_tokens == 0 or not request.has_encoder_inputs:
            return [], num_new_tokens, encoder_budget
        encoder_inputs_to_schedule: list[int] = []
        mm_positions = request.mm_positions
        assert mm_positions is not None
        assert len(mm_positions) > 0
        for i, pos_info in enumerate(mm_positions):
            start_pos = pos_info.offset
            num_encoder_tokens = pos_info.length

            # The encoder output is needed if the two ranges overlap:
            # [num_computed_tokens, num_computed_tokens + num_new_tokens) and
            # [start_pos, start_pos + num_encoder_tokens)
            if start_pos >= num_computed_tokens + num_new_tokens:
                # The encoder input is not needed in this step.
                break
            if start_pos + num_encoder_tokens <= num_computed_tokens:
                # The encoder input is already computed and stored
                # in the decoder's KV cache.
                continue

            if self.encoder_cache_manager.has_cache(request, i):
                # The encoder input is already computed and cached.
                continue

            # If no encoder input chunking is allowed, we do not want to
            # partially schedule a multimodal item. If the scheduled range would
            # only cover part of the mm input, roll back to before the mm item.
            if (self.scheduler_config.disable_chunked_mm_input
                    and num_computed_tokens < start_pos
                    and (num_computed_tokens + num_new_tokens)
                    < (start_pos + num_encoder_tokens)):
                num_new_tokens = start_pos - num_computed_tokens
                break

            if (not self.encoder_cache_manager.can_allocate(request, i)
                    or num_encoder_tokens > encoder_budget):
                # The encoder cache is full or the encoder budget is exhausted.
                # NOTE(woosuk): We assume that the encoder input tokens should
                # be processed altogether, as the encoder usually uses
                # bidirectional attention.
                if num_computed_tokens < start_pos:
                    # We only schedule the decoder tokens just before the
                    # encoder input.
                    num_new_tokens = start_pos - num_computed_tokens
                else:
                    # Because of prefix caching, num_computed_tokens is greater
                    # than start_pos even though its encoder input is not
                    # available. In this case, we can't schedule any token for
                    # the request in this step.
                    num_new_tokens = 0
                break

            encoder_budget -= num_encoder_tokens
            encoder_inputs_to_schedule.append(i)
        return encoder_inputs_to_schedule, num_new_tokens, encoder_budget

    def update_from_output(
        self,
        scheduler_output: SchedulerOutput,
        model_runner_output: ModelRunnerOutput,
    ) -> dict[int, EngineCoreOutputs]:
        sampled_token_ids = model_runner_output.sampled_token_ids
        spec_token_ids = model_runner_output.spec_token_ids
        logprobs = model_runner_output.logprobs
        prompt_logprobs_dict = model_runner_output.prompt_logprobs_dict
        num_scheduled_tokens = scheduler_output.num_scheduled_tokens
        pooler_outputs = model_runner_output.pooler_output
        num_nans_in_logits = model_runner_output.num_nans_in_logits

        outputs: dict[int, list[EngineCoreOutput]] = defaultdict(list)
        spec_decoding_stats: Optional[SpecDecodingStats] = None

        # NOTE(woosuk): As len(num_scheduled_tokens) can be up to 1K or more,
        # the below loop can be a performance bottleneck. We should do our best
        # to avoid expensive operations inside the loop.
        stopped_running_reqs: set[Request] = set()
        stopped_preempted_reqs: set[Request] = set()
        for req_id, num_tokens_scheduled in num_scheduled_tokens.items():
            assert num_tokens_scheduled > 0
            request = self.requests.get(req_id)
            if request is None:
                # The request is already finished. This can happen if the
                # request is aborted while the model is executing it (e.g.,
                # in pipeline parallelism).
                continue

            req_index = model_runner_output.req_id_to_index[req_id]
            # 获取对应req生成的tokenids
            generated_token_ids = sampled_token_ids[
                req_index] if sampled_token_ids else []

            scheduled_spec_token_ids = (
                scheduler_output.scheduled_spec_decode_tokens.get(req_id))
            if scheduled_spec_token_ids:
                # num_computed_tokens represents the number of tokens
                # processed in the current step, considering scheduled
                # tokens and rejections. If some tokens are rejected,
                # num_computed_tokens is decreased by the number of rejected
                # tokens, where is given by:
                # len(scheduled_spec_token_ids) + 1 - len(generated_token_ids).
                # 计算应该生成的token数 - 已经生成的= 还需要生成的
                num_tokens_rejected = (len(scheduled_spec_token_ids) + 1 -
                                       len(generated_token_ids))
                request.num_computed_tokens -= num_tokens_rejected
                spec_decoding_stats = self.make_spec_decoding_stats(
                    spec_decoding_stats,
                    num_draft_tokens=len(scheduled_spec_token_ids),
                    num_accepted_tokens=len(generated_token_ids) - 1)

            stopped = False
            new_logprobs = None
            new_token_ids = generated_token_ids
            kv_transfer_params = None
            status_before_stop = request.status

<<<<<<< HEAD
            # Append generated tokens and check for stop. Note that if
            # a request is still being prefilled, we expect the model runner
            # to return empty token ids for the request.
            for num_new, output_token_id in enumerate(new_token_ids, 1):
                request.append_output_token_ids(output_token_id)

                # Check for stop and update request state.
                # This must be called before we make the EngineCoreOutput.
                # 是否需要被终止：超过了最大长度- 模型最大支持长度，或者请求的token已经达到允许的最大参数
                stopped = check_stop(request, self.max_model_len)
                if stopped:
                    # 达到之后，释放请求
                    kv_transfer_params = self._free_request(request)
                    del new_token_ids[num_new:]  # Trim new tokens if needed.
                    break
=======
            # Check for stop and update request status.
            if new_token_ids:
                new_token_ids, stopped = self._update_request_with_output(
                    request, new_token_ids)
>>>>>>> 1bf65138

            # Stop checking for pooler models.
            pooler_output = None
            if pooler_outputs:
                pooler_output = pooler_outputs[req_index]
                stopped = check_stop(request, self.max_model_len,
                                     pooler_output)

            if stopped:
                kv_transfer_params = self._free_request(request)
                if status_before_stop == RequestStatus.RUNNING:
                    stopped_running_reqs.add(request)
                else:
                    stopped_preempted_reqs.add(request)

            # Extract sample logprobs if needed.
            if request.sampling_params is not None \
                and request.sampling_params.logprobs is not None and logprobs:
                # NOTE: once we support N tokens per step (spec decode),
                # the outer lists can be of length > 1.
                new_logprobs = logprobs.slice(req_index, req_index + 1)

            if new_token_ids and self.structured_output_manager.should_advance(
                    request):
                # NOTE: structured_output_request
                # should not be None if use_structured_output, we have
                # check above, so safe to ignore type warning
                request.structured_output_request.grammar.accept_tokens(  # type: ignore[union-attr]
                    req_id, new_token_ids)

            # spec_token_ids comes from the model runner output
            if num_nans_in_logits is not None and req_id in num_nans_in_logits:
                request.num_nans_in_logits = num_nans_in_logits[req_id]

            # Add newly generated spec token ids to the request.
            if spec_token_ids is not None:
                if self.structured_output_manager.should_advance(request):
                    metadata = request.structured_output_request
                    # Needs to happen after new_token_ids are accepted.
                    request.spec_token_ids = metadata.grammar.validate_tokens(  # type: ignore[union-attr]
                        spec_token_ids[req_index])
                else:
                    request.spec_token_ids = spec_token_ids[req_index]

            # Get prompt logprobs for this request.
            prompt_logprobs_tensors = prompt_logprobs_dict.get(req_id)
            if new_token_ids or pooler_output is not None \
                or kv_transfer_params:

                # Add EngineCoreOutput for this Request.
                outputs[request.client_index].append(
                    EngineCoreOutput(
                        request_id=req_id,
                        new_token_ids=new_token_ids,
                        finish_reason=request.get_finished_reason(),
                        new_logprobs=new_logprobs,
                        new_prompt_logprobs_tensors=prompt_logprobs_tensors,
                        pooling_output=pooler_output,
                        stop_reason=request.stop_reason,
                        events=request.take_events(),
                        kv_transfer_params=kv_transfer_params,
                        num_cached_tokens=request.num_cached_tokens,
                    ))

            else:
                # Invariant: EngineCore returns no partial prefill outputs.
                assert not prompt_logprobs_tensors

        # Remove the stopped requests from the running and waiting queues.
        if stopped_running_reqs:
            self.running = [
                req for req in self.running if req not in stopped_running_reqs
            ]
        if stopped_preempted_reqs:
            # This is a rare case and unlikely to impact performance.
            self.waiting.remove_requests(stopped_preempted_reqs)

        # KV Connector: update state for finished KV Transfers.
        self._update_from_kv_xfer_finished(model_runner_output)

        # Create EngineCoreOutputs for all clients that have requests with
        # outputs in this step.
        engine_core_outputs = {
            client_index: EngineCoreOutputs(outputs=outs)
            for client_index, outs in outputs.items()
        }

        finished_req_ids = self.finished_req_ids_dict
        if finished_req_ids:
            # Include ids of requests that finished since last outputs
            # were sent.
            for client_index, finished_set in finished_req_ids.items():
                # Set finished request set in EngineCoreOutputs for this client.
                if (eco := engine_core_outputs.get(client_index)) is not None:
                    eco.finished_requests = finished_set
                else:
                    engine_core_outputs[client_index] = EngineCoreOutputs(
                        finished_requests=finished_set)
            finished_req_ids.clear()

        if engine_core_outputs:
            # Return stats to only one of the front-ends.
            next(iter(engine_core_outputs.values())).scheduler_stats = (
                self.make_stats(spec_decoding_stats))

        return engine_core_outputs

    def _update_request_with_output(
        self,
        request: Request,
        new_token_ids: list[int],
    ) -> tuple[list[int], bool]:
        # Append generated tokens and check for stop. Note that if
        # a request is still being prefilled, we expect the model runner
        # to return empty token ids for the request.
        stopped = False
        for num_new, output_token_id in enumerate(new_token_ids, 1):
            request.append_output_token_ids(output_token_id)

            # Check for stop and update request state.
            # This must be called before we make the EngineCoreOutput.
            stopped = check_stop(request, self.max_model_len)
            if stopped:
                del new_token_ids[num_new:]  # Trim new tokens if needed.
                break
        return new_token_ids, stopped

    def _free_encoder_inputs(self, request: Request) -> None:
        cached_encoder_input_ids = (
            self.encoder_cache_manager.get_cached_input_ids(request))
        # OPTIMIZATION: Avoid list(set) if the set is empty.
        if not cached_encoder_input_ids:
            return

        # Here, we use list(set) to avoid modifying the set while iterating
        # over it.
        for input_id in list(cached_encoder_input_ids):
            mm_positions = request.mm_positions[input_id]
            start_pos = mm_positions.offset
            num_tokens = mm_positions.length
            if start_pos + num_tokens <= request.num_computed_tokens:
                # The encoder output is already processed and stored
                # in the decoder's KV cache.
                self.encoder_cache_manager.free_encoder_input(
                    request, input_id)

    def get_request_counts(self) -> tuple[int, int]:
        """Returns (num_running_reqs, num_waiting_reqs)."""
        return len(self.running), len(self.waiting)

    def add_request(self, request: Request) -> None:
        # 请求加入到等待列表
        self.waiting.add_request(request)
        # 记录待处理的请求
        self.requests[request.request_id] = request
        if self.log_stats:
            request.record_event(EngineCoreEventType.QUEUED)

    def finish_requests(
        self,
        request_ids: Union[str, Iterable[str]],
        finished_status: RequestStatus,
    ) -> None:
        """Handles the finish signal from outside the scheduler.

        For example, the API server can abort a request when the client
        disconnects.
        """
        assert RequestStatus.is_finished(finished_status)
        if isinstance(request_ids, str):
            request_ids = (request_ids, )
        else:
            request_ids = set(request_ids)

        running_requests_to_remove = []
        waiting_requests_to_remove = []
        valid_requests = []

        # First pass: collect requests to remove from queues
        for req_id in request_ids:
            request = self.requests.get(req_id)
            if request is None:
                # Invalid request ID.
                continue

            valid_requests.append(request)
            if request.status == RequestStatus.RUNNING:
                running_requests_to_remove.append(request)
            else:
                waiting_requests_to_remove.append(request)

        # Remove all requests from queues at once for better efficiency
        for request in running_requests_to_remove:
            self.running.remove(request)
        if waiting_requests_to_remove:
            self.waiting.remove_requests(waiting_requests_to_remove)

        # Second pass: set status and free requests
        for request in valid_requests:
            request.status = finished_status
            self._free_request(request)

    def _free_request(self, request: Request) -> Optional[dict[str, Any]]:
        assert request.is_finished()

        delay_free_blocks, kv_xfer_params = self._connector_finished(request)
        self.encoder_cache_manager.free(request)
        request_id = request.request_id
        self.finished_req_ids.add(request_id)
        if self.finished_req_ids_dict is not None:
            self.finished_req_ids_dict[request.client_index].add(request_id)

        if not delay_free_blocks:
            self._free_blocks(request)

        return kv_xfer_params

    def _free_blocks(self, request: Request):
        assert request.is_finished()
        self.kv_cache_manager.free(request)
        self.kv_cache_manager.free_block_hashes(request)
        del self.requests[request.request_id]

    def get_num_unfinished_requests(self) -> int:
        return len(self.waiting) + len(self.running)

    def has_finished_requests(self) -> bool:
        return len(self.finished_req_ids) > 0

    def reset_prefix_cache(self) -> bool:
        return self.kv_cache_manager.reset_prefix_cache()

    def make_stats(
        self,
        spec_decoding_stats: Optional[SpecDecodingStats] = None,
    ) -> Optional[SchedulerStats]:
        if not self.log_stats:
            return None
        prefix_cache_stats = self.kv_cache_manager.make_prefix_cache_stats()
        assert prefix_cache_stats is not None
        return SchedulerStats(
            num_running_reqs=len(self.running),
            num_waiting_reqs=len(self.waiting),
            kv_cache_usage=self.kv_cache_manager.usage,
            prefix_cache_stats=prefix_cache_stats,
            spec_decoding_stats=spec_decoding_stats,
            num_corrupted_reqs=sum(req.is_output_corrupted
                                   for req in self.running),
        )

    def make_spec_decoding_stats(
        self,
        spec_decoding_stats: Optional[SpecDecodingStats],
        num_draft_tokens: int,
        num_accepted_tokens: int,
    ) -> Optional[SpecDecodingStats]:
        if not self.log_stats:
            return None
        if spec_decoding_stats is None:
            spec_decoding_stats = SpecDecodingStats.new(self.num_spec_tokens)
        spec_decoding_stats.observe_draft(
            num_draft_tokens=num_draft_tokens,
            num_accepted_tokens=num_accepted_tokens)
        return spec_decoding_stats

    def shutdown(self) -> None:
        if self.kv_event_publisher:
            self.kv_event_publisher.shutdown()

    ########################################################################
    # KV Connector Related Methods
    ########################################################################

    def get_kv_connector(self) -> Optional[KVConnectorBase_V1]:
        return self.connector

    def _connector_finished(
            self, request: Request) -> tuple[bool, Optional[dict[str, Any]]]:
        """
        Invoke the KV connector request_finished() method if applicable.

        Returns optional kv transfer parameters to be included with the
        request outputs.
        """
        if self.connector is None:
            return False, None

        (block_ids, ) = self.kv_cache_manager.get_block_ids(request.request_id)
        return self.connector.request_finished(request, block_ids)

    def _update_waiting_for_remote_kv(self, request: Request) -> bool:
        """
        KV Connector: check if the request_id is finished_recving.

        The finished_recving_kv_req_ids list is populated
        on the previous steps()'s update_from_output based
        on the worker side connector.

        When the kv transfer is ready, we cache the blocks
        and the request state will be moved back to WAITING from
        WAITING_FOR_REMOTE_KV.
        """
        assert self.connector is not None
        if request.request_id not in self.finished_recving_kv_req_ids:
            return False

        # Now that the blocks are ready, actually cache them.
        (block_ids, ) = self.kv_cache_manager.get_block_ids(request.request_id)
        num_computed_tokens = len(block_ids) * self.block_size
        # Handle the case where num request tokens less then one block.
        num_computed_tokens = min(num_computed_tokens, request.num_tokens)
        if num_computed_tokens == request.num_tokens:
            num_computed_tokens -= 1
        # This will cache the blocks iff caching is enabled.
        self.kv_cache_manager.cache_blocks(request, num_computed_tokens)

        # Update the request state for scheduling.
        request.num_computed_tokens = num_computed_tokens

        # Return that we are ready.
        self.finished_recving_kv_req_ids.remove(request.request_id)
        return True

    def _update_from_kv_xfer_finished(self,
                                      model_runner_output: ModelRunnerOutput):
        """
        KV Connector: update the scheduler state based on the output.

        The Worker side connectors add finished_recving and
        finished_sending reqs to the output.
        * if finished_sending: free the blocks
        # if finished_recving: add to state so we can
            scheduler the request during the next step.
        """
        # KV Connector:: update recv and send status from last step.
        for req_id in (model_runner_output.finished_recving or ()):
            logger.debug("Finished recving KV transfer for request %s", req_id)
            self.finished_recving_kv_req_ids.add(req_id)
        for req_id in (model_runner_output.finished_sending or ()):
            logger.debug("Finished sending KV transfer for request %s", req_id)
            self._free_blocks(self.requests[req_id])<|MERGE_RESOLUTION|>--- conflicted
+++ resolved
@@ -214,14 +214,9 @@
         while req_index < len(self.running) and token_budget > 0:
             # 从左到右遍历running队列的请求
             request = self.running[req_index]
-<<<<<<< HEAD
-            # 计算每个请求剩余需要的token空间
-            num_new_tokens = (request.num_tokens_with_spec -
-=======
-
+            # 计算每个请求剩余需要的token空间 + 预占用 - 已经计算的，代表需要新分配的tokens
             num_new_tokens = (request.num_tokens_with_spec +
                               request.num_output_placeholders -
->>>>>>> 1bf65138
                               request.num_computed_tokens)
             if (0 < self.scheduler_config.long_prefill_token_threshold <
                     num_new_tokens):
@@ -260,17 +255,14 @@
                 # allow the lower-priority requests to be scheduled.
                 req_index += 1
                 continue
-<<<<<<< HEAD
             # 计算推测解码的token数： 减去原始的token数就等于 
             # num_tokens 代表当前这个req已经生成的token（prompt， 已生成的输出，以及推测的令牌）
             # 使用新分配的tokens + 已经计算的 - 所有的，就代表需要 推测解码中需要生成的草稿tokens了
-            num_draft_tokens = max(
-                num_new_tokens + request.num_computed_tokens -
-                request.num_tokens, 0)
-            # 分配资源- 在调度时才进行分配资源是正确的
-=======
-
->>>>>>> 1bf65138
+            # num_draft_tokens = max(
+            #     num_new_tokens + request.num_computed_tokens -
+            #     request.num_tokens, 0)
+            # # 分配资源- 在调度时才进行分配资源是正确的
+
             while True:
                 new_blocks = self.kv_cache_manager.allocate_slots(
                     request,
@@ -280,20 +272,30 @@
                 if new_blocks is None: 
                     # The request cannot be scheduled.
                     # Preempt the lowest-priority request.
+                    #1  获取优先级最低的进行直接淘汰？ 淘汰之后就直接加入到waiting中
+                    #2  重新分配之后，大概率存在新的可分配的内存。
+                    #3  只要存在淘汰就会停止调度了。 等待下一次被调度， 当前仅仅是移动req，
+                    #4  这样下一次就可以直接进行调度了，而不是需要重新进行调度。 也不是
+                    # 下一次会循环进行分配， 问题 也即是没有更新token_budget。这也是个bug
+                    # 然后应该先淘汰后面中，优先级低的。 不存在更低的时候
+                    # 将全局最低的判断，如果已经被分配，那么可以将其从running中移动到最后，
+                    # 下一次被延迟调度
                     if self.policy == SchedulingPolicy.PRIORITY:
                         preempted_req = max(
                             self.running[req_index:],
                             key=lambda r: (r.priority, r.arrival_time),
-                        ) 
+                        )
                     else:
                         preempted_req = self.running[-1]
-
+                        
+                    # 选择优先级最低的进行淘汰，且自己不是优先级最高的哪个，释放之后，应该继续进行。
+                    # 淘汰之后，进行调度，也没有给新的req分配block资源
                     if preempted_req == request:
                         can_schedule = False
                         break
                     self.running.remove(preempted_req)
                     scheduled_running_reqs.remove(preempted_req)
-                    # 筛选之后，进行释放 - 会不会存在，释放之后，还不够的情况
+                    # 筛选之后，进行释放 - 会不会存在，释放之后，还不够的情况，其实也存在
                     self.kv_cache_manager.free(preempted_req)
                     preempted_req.status = RequestStatus.PREEMPTED
                     preempted_req.num_computed_tokens = 0
@@ -303,10 +305,12 @@
 
                     self.waiting.prepend_request(preempted_req)
                     preempted_reqs.append(preempted_req)
+                    # 抢占自己？自己就是优先级最低的， 那就不需要释放
                     if preempted_req == request:
                         # 如果当前的请求已经是优先级最低了，那么就中断抢占， - 反之如果
                         # 将自己淘汰了的话，此时可能才会有空间给其他人调度。
-                        # 这里是不是应该提前判断，如果是自己的话，则不进行抢占，显然会更好。
+                        # 这里是不是应该提前判断，如果是自己的话，则不进行抢占，显然会更好， 自己就是运行中最低的请求
+                        # 释放之后，后面的其他请求可能可以被调度呀。
                         # No more request to preempt.
                         can_schedule = False
                         break
@@ -354,7 +358,7 @@
                 for i in encoder_inputs_to_schedule:
                     self.encoder_cache_manager.allocate(request, i)
                 encoder_budget = new_encoder_budget
-
+##############################running中的调度完成##########################
         # Record the LoRAs in scheduled_running_reqs
         scheduled_loras: set[int] = set()
         if self.lora_config:
@@ -368,8 +372,14 @@
         skipped_waiting_requests = create_request_queue(self.policy)
 
         # Next, schedule the WAITING requests.
-        # 调度等待中的请求
-        if not preempted_reqs:
+        # 没有抢占，不存在prer_req,则会尝试调度等待中的请求
+        # 可能存在供被调度的资源，不应该通过这个来判断是否进行调度
+        # 或许想表达的是，当不存在被淘汰的请求时，会认为可能存在多个的可用资源。
+        # 但需要考虑的是，前面被淘汰了一个大请求之后，存在了可用的资源。
+        # 可以进行调度了。 如果前面产生了淘汰，那么这里大概率也不会成功了，于是选择直接返回
+        # 获取设置一个阈值，如果token_budget > 某一个阈值，此时也可以尝试调度
+        # 其实也要考虑优先级？
+        if not preempted_reqs or token_budget > 1024:
             while self.waiting and token_budget > 0:
                 if len(self.running) == self.max_num_running_reqs:
                     break
@@ -643,6 +653,7 @@
         num_scheduled_tokens = scheduler_output.num_scheduled_tokens
         for req_id, num_scheduled_token in num_scheduled_tokens.items():
             request = self.requests[req_id]
+            # 加上实际完成调度的数量，仅此而已，对应的blcok占用持续存在
             request.num_computed_tokens += num_scheduled_token
 
             # NOTE: _free_encoder_inputs relies on num_computed_tokens, which
@@ -848,28 +859,28 @@
             kv_transfer_params = None
             status_before_stop = request.status
 
-<<<<<<< HEAD
-            # Append generated tokens and check for stop. Note that if
-            # a request is still being prefilled, we expect the model runner
-            # to return empty token ids for the request.
-            for num_new, output_token_id in enumerate(new_token_ids, 1):
-                request.append_output_token_ids(output_token_id)
-
-                # Check for stop and update request state.
-                # This must be called before we make the EngineCoreOutput.
-                # 是否需要被终止：超过了最大长度- 模型最大支持长度，或者请求的token已经达到允许的最大参数
-                stopped = check_stop(request, self.max_model_len)
-                if stopped:
-                    # 达到之后，释放请求
-                    kv_transfer_params = self._free_request(request)
-                    del new_token_ids[num_new:]  # Trim new tokens if needed.
-                    break
-=======
+# <<<<<<< HEAD
+#             # Append generated tokens and check for stop. Note that if
+#             # a request is still being prefilled, we expect the model runner
+#             # to return empty token ids for the request.
+#             for num_new, output_token_id in enumerate(new_token_ids, 1):
+#                 request.append_output_token_ids(output_token_id)
+
+#                 # Check for stop and update request state.
+#                 # This must be called before we make the EngineCoreOutput.
+#                 # 是否需要被终止：超过了最大长度- 模型最大支持长度，或者请求的token已经达到允许的最大参数
+#                 stopped = check_stop(request, self.max_model_len)
+#                 if stopped:
+#                     # 达到之后，释放请求
+#                     kv_transfer_params = self._free_request(request)
+#                     del new_token_ids[num_new:]  # Trim new tokens if needed.
+#                     break
+# =======
             # Check for stop and update request status.
             if new_token_ids:
                 new_token_ids, stopped = self._update_request_with_output(
                     request, new_token_ids)
->>>>>>> 1bf65138
+ 
 
             # Stop checking for pooler models.
             pooler_output = None

# SPDX-License-Identifier: Apache-2.0
# SPDX-FileCopyrightText: Copyright contributors to the vLLM project
from abc import ABC, abstractmethod
from typing import Callable, Optional

from vllm.v1.core.block_pool import BlockPool
from vllm.v1.core.kv_cache_utils import BlockHash, KVCacheBlock
from vllm.v1.core.single_type_kv_cache_manager import (
    FullAttentionManager, get_manager_for_kv_cache_spec)
from vllm.v1.kv_cache_interface import FullAttentionSpec, KVCacheConfig
from vllm.v1.request import Request


class KVCacheCoordinator(ABC):
    """
    Coordinate the KV cache of different KV cache groups.
    """

    def __init__(
        self,
        kv_cache_config: KVCacheConfig,
        max_model_len: int,
        use_eagle: bool,
        enable_caching: bool,
        caching_hash_fn: Callable,
        enable_kv_cache_events: bool,
    ):
        self.kv_cache_config = kv_cache_config
        self.max_model_len = max_model_len
<<<<<<< HEAD
        # 同样的block 池
=======
        self.enable_caching = enable_caching

>>>>>>> 1bf65138
        self.block_pool = BlockPool(kv_cache_config.num_blocks, enable_caching,
                                    enable_kv_cache_events)

        # Needs special handling for find_longest_cache_hit if eagle is enabled
        self.use_eagle = use_eagle
        self.single_type_managers = tuple(
            get_manager_for_kv_cache_spec(
                kv_cache_spec=kv_cache_group.kv_cache_spec,
                block_pool=self.block_pool,
                kv_cache_group_id=i,
                caching_hash_fn=caching_hash_fn,
            ) for i, kv_cache_group in enumerate(
                self.kv_cache_config.kv_cache_groups))

    def get_num_blocks_to_allocate(
            self, request_id: str, num_tokens: int,
            new_computed_blocks: tuple[list[KVCacheBlock], ...]) -> int:
        """
        Get the number of blocks needed to be allocated for the request.

        Args:
            request_id: The request ID.
            num_tokens: The total number of tokens that need a slot (including 
                tokens that are already allocated).
            new_computed_blocks: The new computed blocks just hitting the
                prefix caching.

        Returns:
            The number of blocks.
        """
        num_blocks_to_allocate = 0
        for i, manager in enumerate(self.single_type_managers):
            num_blocks_to_allocate += manager.get_num_blocks_to_allocate(
                request_id, num_tokens, new_computed_blocks[i])
        return num_blocks_to_allocate

    def save_new_computed_blocks(
            self, request_id: str,
            new_computed_blocks: tuple[list[KVCacheBlock], ...]) -> None:
        """
        Add the new computed blocks to the request.

        Args:
            request_id: The request ID.
            new_computed_blocks: The new computed blocks just hitting the
                prefix cache.
        """
        for i, manager in enumerate(self.single_type_managers):
            manager.save_new_computed_blocks(request_id,
                                             new_computed_blocks[i])

    def allocate_new_blocks(self, request_id: str,
                            num_tokens: int) -> tuple[list[KVCacheBlock], ...]:
        """
        Allocate new blocks for the request to give it at least `num_tokens` 
        token slots.

        Args:
            request_id: The request ID.
            num_tokens: The total number of tokens that need a slot (including 
                tokens that are already allocated).

        Returns:
            The new allocated blocks.
        """
        return tuple(
            manager.allocate_new_blocks(request_id, num_tokens)
            for manager in self.single_type_managers)

    def cache_blocks(self, request: Request, block_hashes: list[BlockHash],
                     num_computed_tokens: int) -> None:
        """
        Cache the blocks for the request.

        Args:
            request: The request.
            block_hashes: The block hashes of the request.
            num_tokens: The total number of tokens that need to be cached 
                (including tokens that are already cached).
        """
        for manager in self.single_type_managers:
            manager.cache_blocks(request, block_hashes, num_computed_tokens)

    def free(self, request_id: str) -> None:
        """
        Free the blocks for the request.

        Args:
            request_id: The request ID.
        """
        for manager in self.single_type_managers:
            manager.free(request_id)

    def get_num_common_prefix_blocks(self, request_id: str,
                                     num_running_requests: int) -> list[int]:
        """
        Get the number of common prefix blocks for a request.

        Args:
            request_id: The request ID.
            block_hashes: The block hashes of the request.

        Returns:
            The number of common prefix blocks.
        """
        num_blocks_per_group = [
            manager.get_num_common_prefix_blocks(request_id,
                                                 num_running_requests)
            for manager in self.single_type_managers
        ]
        return num_blocks_per_group

    def remove_skipped_blocks(self, request_id: str,
                              num_computed_tokens: int) -> None:
        """
        Remove the blocks that are no longer needed from `blocks` and replace 
        the removed blocks with null_block.

        Args:
            request_id: The request ID.
            num_computed_tokens: The number of tokens that have been computed.
        """
        for manager in self.single_type_managers:
            manager.remove_skipped_blocks(request_id, num_computed_tokens)

    def get_blocks(self, request_id: str) -> tuple[list[KVCacheBlock], ...]:
        """
        Get the blocks for the request.
        """
        return tuple(
            manager.req_to_blocks.get(request_id) or []
            for manager in self.single_type_managers)

    @abstractmethod
    def find_longest_cache_hit(
        self,
        block_hashes: list[BlockHash],
        max_cache_hit_length: int,
    ) -> tuple[tuple[list[KVCacheBlock], ...], int]:
        pass


class KVCacheCoordinatorNoPrefixCache(KVCacheCoordinator):
    """
    KV cache coordinator to use if prefix caching is disabled or unsupported.
    In contrast to UnitaryKVCacheCoordinator and HybridKVCacheCoordinator,
    supports arbitrary numbers of KV cache groups (including 0 groups).
    Does not implement any features related to prefix caching.
    """

    def __init__(self, kv_cache_config: KVCacheConfig, max_model_len: int,
                 use_eagle: bool, caching_hash_fn: Callable,
                 enable_kv_cache_events: bool):
        super().__init__(kv_cache_config, max_model_len, use_eagle, False,
                         caching_hash_fn, enable_kv_cache_events)
        self.num_single_type_manager = len(self.single_type_managers)

    def get_num_common_prefix_blocks(self, request_id: str,
                                     num_running_requests: int) -> list[int]:
        return [0] * self.num_single_type_manager

    def find_longest_cache_hit(
        self,
        block_hashes: list[BlockHash],
        max_cache_hit_length: int,
    ) -> tuple[tuple[list[KVCacheBlock], ...], int]:
        blocks: tuple[list[KVCacheBlock], ...] = tuple(
            [] for _ in range(self.num_single_type_manager))
        return blocks, 0


class UnitaryKVCacheCoordinator(KVCacheCoordinator):
    """
    KV cache coordinator for models with only one KV cache group. This is the
    case for models with only one KV cache type, e.g., all attention layers use
    full attention or all attention layers use sliding window attention.
    """

    def __init__(self, kv_cache_config: KVCacheConfig, max_model_len: int,
                 use_eagle: bool, enable_caching: bool,
                 caching_hash_fn: Callable, enable_kv_cache_events: bool):
        super().__init__(kv_cache_config, max_model_len, use_eagle,
                         enable_caching, caching_hash_fn,
                         enable_kv_cache_events)
        self.kv_cache_spec = self.kv_cache_config.kv_cache_groups[
            0].kv_cache_spec
        self.block_size = self.kv_cache_spec.block_size
        assert len(self.kv_cache_config.kv_cache_groups) == 1, (
            "UnitaryKVCacheCoordinator assumes only one kv cache group")

    def find_longest_cache_hit(
        self,
        block_hashes: list[BlockHash],
        max_cache_hit_length: int,
    ) -> tuple[tuple[list[KVCacheBlock], ...], int]:
        hit_blocks = self.single_type_managers[0].find_longest_cache_hit(
            block_hashes=block_hashes,
            max_length=max_cache_hit_length,
            kv_cache_group_ids=[0],
            block_pool=self.block_pool,
            kv_cache_spec=self.kv_cache_spec,
            use_eagle=self.use_eagle,
        )
        return hit_blocks, len(hit_blocks[0]) * self.block_size


class HybridKVCacheCoordinator(KVCacheCoordinator):
    """
    KV cache coordinator for hybrid models with multiple KV cache types, and
    thus multiple kv cache groups.
    To simplify `find_longest_cache_hit`, it only supports the combination of 
    two types of KV cache groups, and one of them must be full attention.
    May extend to more general cases in the future.
    """

    def __init__(self, kv_cache_config: KVCacheConfig, max_model_len: int,
                 use_eagle: bool, enable_caching: bool,
                 caching_hash_fn: Callable, enable_kv_cache_events: bool):
        super().__init__(kv_cache_config, max_model_len, use_eagle,
                         enable_caching, caching_hash_fn,
                         enable_kv_cache_events)
        self.verify_and_split_kv_cache_groups()

    def verify_and_split_kv_cache_groups(self) -> None:
        """
        Verifies that the model has exactly two types of KV cache groups, and 
        one of them is full attention. Then, split the kv cache groups into full
        attention groups and other groups.
        """
        full_attention_type_id: Optional[str] = None
        other_type_id: Optional[str] = None
        self.full_attention_group_ids: list[int] = []
        self.other_group_ids: list[int] = []
        for i, g in enumerate(self.kv_cache_config.kv_cache_groups):
            if isinstance(g.kv_cache_spec, FullAttentionSpec):
                if full_attention_type_id is None:
                    full_attention_type_id = g.kv_cache_spec.type_id
                else:
                    assert full_attention_type_id == g.kv_cache_spec.type_id, (
                        "HybridKVCacheCoordinator assumes exactly one type of "
                        "full attention groups now.")
                self.full_attention_group_ids.append(i)
            else:
                if other_type_id is None:
                    other_type_id = g.kv_cache_spec.type_id
                else:
                    assert other_type_id == g.kv_cache_spec.type_id, (
                        "HybridKVCacheCoordinator assumes "
                        "exactly one other type of groups now.")
                self.other_group_ids.append(i)

        assert full_attention_type_id is not None, (
            "HybridKVCacheCoordinator assumes exactly one type of full "
            "attention groups now.")
        assert other_type_id is not None, (
            "HybridKVCacheCoordinator assumes exactly one type of other "
            "groups now.")

        self.full_attention_manager_cls = FullAttentionManager
        self.other_attention_cls = self.single_type_managers[
            self.other_group_ids[0]].__class__

        self.full_attention_spec = self.kv_cache_config.kv_cache_groups[
            self.full_attention_group_ids[0]].kv_cache_spec
        self.other_spec = self.kv_cache_config.kv_cache_groups[
            self.other_group_ids[0]].kv_cache_spec

        self.full_attention_block_size = self.full_attention_spec.block_size
        self.other_block_size = self.other_spec.block_size

        if self.enable_caching:
            # this requirement is only needed for the prefix caching logic
            divisible = self.other_block_size % self.full_attention_block_size
            assert divisible == 0, (
                "KVCacheCoordinator assumes the block_size of full "
                "attention layers is divisible by other layers now.")

        if max(self.full_attention_group_ids) < min(self.other_group_ids):
            self.full_attn_first = True
        elif max(self.other_group_ids) < min(self.full_attention_group_ids):
            self.full_attn_first = False
        else:
            raise ValueError(
                "HybridKVCacheCoordinator assumes the full "
                "attention group ids and other attention group ids "
                "do not interleave, either full attention group ids "
                "are before other attention group ids or vice versa."
                "This is for simplifying merging hit_blocks_full_attn and "
                "hit_blocks_other_attn to hit_blocks.")

    def find_longest_cache_hit(
        self,
        block_hashes: list[BlockHash],
        max_cache_hit_length: int,
    ) -> tuple[tuple[list[KVCacheBlock], ...], int]:
        """
        Find the longest cache hit for the request.

        Args:
            block_hashes: The block hashes of the request.
            max_cache_hit_length: The maximum length of the cache hit.

        Returns:
            A tuple containing:
                - A list of the cache hit blocks for each single type manager.
                - The number of tokens of the longest cache hit.
        """
        # First, find the longest cache hit for full attention.
        hit_blocks_full_attn = (
            self.full_attention_manager_cls.find_longest_cache_hit(
                block_hashes=block_hashes,
                max_length=max_cache_hit_length,
                kv_cache_group_ids=self.full_attention_group_ids,
                block_pool=self.block_pool,
                kv_cache_spec=self.full_attention_spec,
                use_eagle=self.use_eagle,
            ))
        hit_length = len(
            hit_blocks_full_attn[0]) * self.full_attention_block_size

        # Next, find the cache hit for the other attention WITHIN
        # the cache hit of full attention.
        hit_blocks_other_attn = (
            self.other_attention_cls.find_longest_cache_hit(
                block_hashes=block_hashes,
                max_length=hit_length,
                kv_cache_group_ids=self.other_group_ids,
                block_pool=self.block_pool,
                kv_cache_spec=self.other_spec,
                use_eagle=self.use_eagle,
            ))
        hit_length = len(hit_blocks_other_attn[0]) * self.other_block_size

        # NOTE: the prefix cache hit length must be a multiple of block_size as
        # we don't support partial block cache hit yet. The cache hit length
        # of other attention is ensured to be a multiple of the block size of
        # full attention layers in current implementation, because hit_length is
        # a multiple of other attention's block size, and other attention's
        # block size is a multiple of full attention's block size (verified in
        # `verify_and_split_kv_cache_groups`).
        assert hit_length % self.full_attention_block_size == 0

        # Truncate the full attention cache hit to the length of the
        # cache hit of the other attention.
        for group_hit_blocks in hit_blocks_full_attn:
            del group_hit_blocks[hit_length // self.full_attention_block_size:]

        # Merge the hit blocks of full attention and other attention.
        if self.full_attn_first:
            hit_blocks = hit_blocks_full_attn + hit_blocks_other_attn
        else:
            hit_blocks = hit_blocks_other_attn + hit_blocks_full_attn
        return hit_blocks, hit_length


def get_kv_cache_coordinator(
        kv_cache_config: KVCacheConfig, max_model_len: int, use_eagle: bool,
        enable_caching: bool, caching_hash_fn: Callable,
        enable_kv_cache_events: bool) -> KVCacheCoordinator:
    if not enable_caching:
        return KVCacheCoordinatorNoPrefixCache(kv_cache_config, max_model_len,
                                               use_eagle, caching_hash_fn,
                                               enable_kv_cache_events)
    if len(kv_cache_config.kv_cache_groups) == 1:
        return UnitaryKVCacheCoordinator(kv_cache_config, max_model_len,
                                         use_eagle, enable_caching,
                                         caching_hash_fn,
                                         enable_kv_cache_events)
    return HybridKVCacheCoordinator(kv_cache_config, max_model_len, use_eagle,
                                    enable_caching, caching_hash_fn,
                                    enable_kv_cache_events)<|MERGE_RESOLUTION|>--- conflicted
+++ resolved
@@ -27,12 +27,12 @@
     ):
         self.kv_cache_config = kv_cache_config
         self.max_model_len = max_model_len
-<<<<<<< HEAD
+ 
         # 同样的block 池
-=======
+ 
         self.enable_caching = enable_caching
 
->>>>>>> 1bf65138
+ 
         self.block_pool = BlockPool(kv_cache_config.num_blocks, enable_caching,
                                     enable_kv_cache_events)
 
@@ -217,7 +217,7 @@
         super().__init__(kv_cache_config, max_model_len, use_eagle,
                          enable_caching, caching_hash_fn,
                          enable_kv_cache_events)
-        self.kv_cache_spec = self.kv_cache_config.kv_cache_groups[
+        self.kv_cache_spec = self.kv_cache_config.kv_cache_groups[ 
             0].kv_cache_spec
         self.block_size = self.kv_cache_spec.block_size
         assert len(self.kv_cache_config.kv_cache_groups) == 1, (
